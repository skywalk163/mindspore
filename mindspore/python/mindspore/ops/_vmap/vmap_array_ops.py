--- conflicted
+++ resolved
@@ -573,7 +573,6 @@
         out = gather_nd(x, indices)
         out = prim(x, indices)
         return (out, 0)
-<<<<<<< HEAD
 
     return vmap_rule
 
@@ -623,7 +622,7 @@
             vals_out_tuple = vals_out_tuple + ((output, 0),)
 
         return vals_out_tuple
-=======
+
     return vmap_rule
 
 
@@ -644,6 +643,5 @@
         value = _bdim_at_front(value, value_dim, axis_size)
         out = prim(input_x, mask, value)
         return (out, 0)
->>>>>>> 482f5efe
 
     return vmap_rule
/**
 * Copyright 2020 Huawei Technologies Co., Ltd
 *
 * Licensed under the Apache License, Version 2.0 (the "License");
 * you may not use this file except in compliance with the License.
 * You may obtain a copy of the License at
 *
 * http://www.apache.org/licenses/LICENSE-2.0
 *
 * Unless required by applicable law or agreed to in writing, software
 * distributed under the License is distributed on an "AS IS" BASIS,
 * WITHOUT WARRANTIES OR CONDITIONS OF ANY KIND, either express or implied.
 * See the License for the specific language governing permissions and
 * limitations under the License.
 */
#ifndef MINDSPORE_MINDSPORE_CCSRC_KERNEL_AICPU_AICPU_UTIL_H_
#define MINDSPORE_MINDSPORE_CCSRC_KERNEL_AICPU_AICPU_UTIL_H_

#include <cstdint>
#include <vector>
#include <map>
#include <string>
#include "kernel/kernel.h"

namespace mindspore {
namespace kernel {
constexpr auto kInitDataSetQueue = "InitDataSetQueue";
constexpr auto kInitData = "InitData";
constexpr auto kGetNext = "GetNext";
constexpr auto kPrint = "Print";
constexpr auto kPack = "Pack";
<<<<<<< HEAD
=======

>>>>>>> 367e5765
constexpr auto kOutputTypes = "output_types";
constexpr auto kOutputShapes = "output_shapes";
constexpr auto kChannelName = "channel_name";
constexpr auto kSharedName = "shared_name";
constexpr auto kShapes = "shapes";
constexpr auto kTypes = "types";
constexpr auto kQueueName = "queue_name";
constexpr auto kSeed = "seed";
constexpr auto kSeed0 = "Seed0";
constexpr auto kSeed1 = "Seed1";
constexpr auto kSeed2 = "seed2";
constexpr auto kTopK = "TopK";
constexpr auto kTopKV2 = "TopKV2";

struct AicpuParamHead {
  uint32_t length;         // Total length: include cunstom message
  uint32_t ioAddrNum;      // Input and output address number
  uint32_t extInfoLength;  // extInfo struct Length
  uint64_t extInfoAddr;    // extInfo address
} __attribute__((packed));

class AicpuOpUtil {
 public:
  static int MsTypeToProtoType(TypeId ms_type);

 private:
  // kernel id
  static uint64_t KernelId_;
};
}  // namespace kernel
}  // namespace mindspore

#endif  // MINDSPORE_MINDSPORE_CCSRC_KERNEL_AICPU_AICPU_UTIL_H_<|MERGE_RESOLUTION|>--- conflicted
+++ resolved
@@ -29,10 +29,7 @@
 constexpr auto kGetNext = "GetNext";
 constexpr auto kPrint = "Print";
 constexpr auto kPack = "Pack";
-<<<<<<< HEAD
-=======
 
->>>>>>> 367e5765
 constexpr auto kOutputTypes = "output_types";
 constexpr auto kOutputShapes = "output_shapes";
 constexpr auto kChannelName = "channel_name";
